; PlatformIO Project Configuration File
;
;   Build options: build flags, source filter
;   Upload options: custom upload port, speed and extra flags
;   Library options: dependencies, extra library storages
;   Advanced options: extra scripting
;
; Please visit documentation for the other options and examples
; https://docs.platformio.org/page/projectconf.html

[env:esp32dev]
platform = espressif32
board = esp32dev
framework = arduino
lib_deps = 
	ttlappalainen/NMEA2000-library@^4.17.2
	ttlappalainen/NMEA2000_esp32@^1.0.3
	adafruit/Adafruit MPU6050@^2.0.5
board_build.partitions = min_spiffs.csv
monitor_speed = 115200
<<<<<<< HEAD
; build_flags = -DCORE_DEBUG_LEVEL=5 -DDEBUG_LOG_MANAGER
; build_flags = -DCORE_DEBUG_LEVEL=5 -DPROTOTYPE_LOGGER
; build_flags = -DCORE_DEBUG_LEVEL=5 -DBUILD_NEMO30
; upload_port = /dev/cu.SLAB_USBtoUART
; build_flags = -DCORE_DEBUG_LEVEL=5
; upload_port = 192.168.4.1
; upload_protocol = espota
=======
build_flags = -DCORE_DEBUG_LEVEL=5
>>>>>>> 999f9baa
<|MERGE_RESOLUTION|>--- conflicted
+++ resolved
@@ -18,14 +18,10 @@
 	adafruit/Adafruit MPU6050@^2.0.5
 board_build.partitions = min_spiffs.csv
 monitor_speed = 115200
-<<<<<<< HEAD
 ; build_flags = -DCORE_DEBUG_LEVEL=5 -DDEBUG_LOG_MANAGER
 ; build_flags = -DCORE_DEBUG_LEVEL=5 -DPROTOTYPE_LOGGER
 ; build_flags = -DCORE_DEBUG_LEVEL=5 -DBUILD_NEMO30
 ; upload_port = /dev/cu.SLAB_USBtoUART
-; build_flags = -DCORE_DEBUG_LEVEL=5
+build_flags = -DCORE_DEBUG_LEVEL=5
 ; upload_port = 192.168.4.1
-; upload_protocol = espota
-=======
-build_flags = -DCORE_DEBUG_LEVEL=5
->>>>>>> 999f9baa
+; upload_protocol = espota